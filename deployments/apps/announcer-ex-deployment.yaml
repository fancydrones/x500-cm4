--- conflicted
+++ resolved
@@ -18,7 +18,6 @@
         app: announcer-ex-replicaset
     spec:
       containers:
-<<<<<<< HEAD
         - env:
             - name: CAMERA_URL
               valueFrom:
@@ -44,7 +43,7 @@
               value: "false"
             - name: "ENABLE_CAMERA_INFO_BROADCAST"
               value: "true"
-          image: ghcr.io/fancydrones/x500-cm4/announcer-ex:20251008-04849c8
+          image: ghcr.io/fancydrones/x500-cm4/announcer-ex:20251008-5561cb3
           name: announcer-ex
           resources:
             limits:
@@ -52,40 +51,4 @@
               memory: 500Mi
             requests:
               cpu: "0.5"
-              memory: 200Mi
-=======
-      - env:
-        - name: CAMERA_URL
-          valueFrom:
-            configMapKeyRef:
-              key: ANNOUNCER_CAMERA_URL
-              name: rpi4-config
-        - name: CAMERA_ID
-          value: "100"
-        - name: CAMERA_NAME
-          value: Front
-        - name: SYSTEM_HOST
-          value: router-service.rpiuav.svc.cluster.local
-        - name: SYSTEM_PORT
-          value: "14560"
-        - name: SYSTEM_ID
-          valueFrom:
-            configMapKeyRef:
-              key: ANNOUNCER_SYSTEM_ID
-              name: rpi4-config
-        - name: MAVLINK20
-          value: "1"
-        - name: ENABLE_STREAM_STATUS
-          value: "true"
-        - name: ENABLE_CAMERA_INFO_BROADCAST
-          value: "false"
-        image: ghcr.io/fancydrones/x500-cm4/announcer-ex:20251008-5561cb3
-        name: announcer-ex
-        resources:
-          limits:
-            cpu: "1"
-            memory: 500Mi
-          requests:
-            cpu: "0.5"
-            memory: 200Mi
->>>>>>> e01c4480
+              memory: 200Mi